--- conflicted
+++ resolved
@@ -94,7 +94,7 @@
             action.set_icon(pause_icon);
         }
     })));
-<<<<<<< HEAD
+
     GUI::ActionGroup skin_action_group;
     skin_action_group.set_exclusive(true);
 
@@ -116,15 +116,6 @@
         TRY(skin_menu->try_add_action(*action));
     }
 
-=======
-    TRY(game_menu->try_add_action(GUI::Action::create("&Change snake color", TRY(Gfx::Bitmap::load_from_file("/res/icons/16x16/color-chooser.png"sv)), [&](auto&) {
-        game.pause();
-        auto dialog = GUI::ColorPicker::construct(Gfx::Color::White, window);
-        if (dialog->exec() == GUI::Dialog::ExecResult::OK)
-            game.set_snake_base_color(dialog->color());
-        game.start();
-    })));
->>>>>>> 4be6ee85
     TRY(game_menu->try_add_separator());
     TRY(game_menu->try_add_action(GUI::CommonActions::make_quit_action([](auto&) {
         GUI::Application::the()->quit();
