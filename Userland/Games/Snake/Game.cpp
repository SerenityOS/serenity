--- conflicted
+++ resolved
@@ -21,7 +21,7 @@
 
 static ErrorOr<NonnullRefPtr<Gfx::Bitmap>> load_bitmap(StringView const& file)
 {
-    auto bitmap = Gfx::Bitmap::try_load_from_file(file);
+    auto bitmap = Gfx::Bitmap::load_from_file(file);
     if (bitmap.is_error()) {
         dbgln("\033[31;1mCould not load bitmap file\033[0m '{}': {}", file, bitmap.error());
         return bitmap.release_error();
@@ -68,18 +68,8 @@
     TRY(food_bitmaps.try_ensure_capacity(food_bitmaps_files.size()));
 
     for (auto file : food_bitmaps_files) {
-<<<<<<< HEAD
         auto bitmap = TRY(load_bitmap(file));
         food_bitmaps.unchecked_append(bitmap);
-=======
-        auto bitmap = Gfx::Bitmap::load_from_file(file);
-        if (bitmap.is_error()) {
-            dbgln("\033[31;1mCould not load bitmap file\033[0m '{}': {}", file, bitmap.error());
-            return bitmap.release_error();
-        }
-
-        food_bitmaps.unchecked_append(bitmap.release_value());
->>>>>>> 4be6ee85
     }
 
     return food_bitmaps;
@@ -138,7 +128,7 @@
 static ErrorOr<NonnullRefPtr<Gfx::Bitmap>> load_skin_bitmap(DeprecatedString const& skin, StringView const& file)
 {
     auto path = DeprecatedString::formatted("{}{}/{}", skin_path, skin, file);
-    return Gfx::Bitmap::try_load_from_file(path);
+    return Gfx::Bitmap::load_from_file(path);
 }
 
 ErrorOr<void> Game::load_snake_bitmaps()
