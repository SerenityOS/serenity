--- conflicted
+++ resolved
@@ -554,17 +554,12 @@
             } else if (m_move_window->tiled() == WindowTileType::None) {
                 Gfx::IntPoint pos = m_move_window_origin.translated(event.position() - m_move_origin);
                 m_move_window->set_position_without_repaint(pos);
-<<<<<<< HEAD
-                if (m_move_window->physical_rect().contains(event.position()))
-                    hovered_window = m_move_window;
-=======
                 // "Bounce back" the window it it would end up too far outside the screen:
                 m_move_window->normalize_rect();
             } else if (pixels_moved_from_start > 5) {
                 m_move_window->set_untiled(event.position());
                 m_move_origin = event.position();
                 m_move_window_origin = m_move_window->position();
->>>>>>> 85712095
             }
         }
         if (m_move_window->rect().contains(event.position()))
@@ -580,16 +575,9 @@
         return false;
 
     if (event.type() == Event::MouseUp && event.button() == m_resizing_mouse_button) {
-<<<<<<< HEAD
-#ifdef RESIZE_DEBUG
-        dbg() << "[WM] Finish resizing Window{" << m_resize_window << "}";
-#endif
+        dbgln<RESIZE_DEBUG>("[WM] Finish resizing Window({})", m_resize_window);
+
         Core::EventLoop::current().post_event(*m_resize_window, make<ResizeEvent>(m_resize_window->physical_rect()));
-=======
-        dbgln<RESIZE_DEBUG>("[WM] Finish resizing Window({})", m_resize_window);
-
-        Core::EventLoop::current().post_event(*m_resize_window, make<ResizeEvent>(m_resize_window->rect()));
->>>>>>> 85712095
         m_resize_window->invalidate();
         if (m_resize_window->physical_rect().contains(event.position()))
             hovered_window = m_resize_window;
